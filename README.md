--- conflicted
+++ resolved
@@ -29,7 +29,9 @@
 - Carousel of 5 most recent snapshots
 - Activy stream of last 10 predictions
 
-<<<<<<< HEAD
+####
+![Demo](assets/demo.png)
+
 ## Phase 2: Spatial Analytics & Visualization
 
 ### Overview
@@ -78,10 +80,6 @@
 3. Analytics dashboard
 4. Smart alerts and notifications
 5. Advanced features (multi-pet, API, etc.)
-=======
-####
-![Demo](assets/demo.png)
->>>>>>> a0cc7269
 
 ## Configuration
 
